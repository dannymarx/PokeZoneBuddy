--- conflicted
+++ resolved
@@ -53,20 +53,9 @@
             return
         }
 
-<<<<<<< HEAD
         #if DEBUG
         AppLogger.app.debug("Configuring window: \(window.title)")
         #endif
-=======
-        // Don't configure if window is currently in a layout pass
-        guard !window.inLiveResize else { return }
-
-        print("🪟 Configuring window: \(window.title)")
-        print("📏 Before - minSize: \(window.minSize), maxSize: \(window.maxSize)")
-        print("🎨 Before - styleMask: \(window.styleMask.rawValue)")
-        print("📍 Before - frame: \(window.frame)")
-        print("🔒 Before - contentLayoutRect: \(window.contentLayoutRect)")
->>>>>>> 59b1952f
 
         // Store the current frame so we can restore it
         let currentFrame = window.frame
@@ -105,25 +94,9 @@
         // Allow window to be positioned anywhere
         window.collectionBehavior = [.fullScreenPrimary, .managed]
 
-<<<<<<< HEAD
         #if DEBUG
         AppLogger.app.debug("Window configured with resizability enabled")
         #endif
-=======
-        NSAnimationContext.endGrouping()
-
-        // Restore the frame AFTER all other configuration is complete
-        // This minimizes the chance of triggering layout during the frame change
-        DispatchQueue.main.async {
-            window.setFrame(currentFrame, display: true, animate: false)
-        }
-
-        print("✅ After - minSize: \(window.minSize), maxSize: \(window.maxSize)")
-        print("✅ After - contentMinSize: \(window.contentMinSize), contentMaxSize: \(window.contentMaxSize)")
-        print("✅ After - styleMask: \(window.styleMask.rawValue)")
-        print("✅ Window is resizable: \(window.styleMask.contains(.resizable))")
-        print("📍 After - frame: \(window.frame)")
->>>>>>> 59b1952f
     }
 }
 #endif